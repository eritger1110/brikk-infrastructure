--- conflicted
+++ resolved
@@ -5,16 +5,6 @@
 The format is based on [Keep a Changelog](https://keepachangelog.com/en/1.0.0/),
 and this project adheres to [Semantic Versioning](https://semver.org/spec/v2.0.0.html).
 
-<<<<<<< HEAD
-## [Unreleased]
-
-### CI / Maintenance
-- **ASCII-only source enforcement**: Added ASCII lint workflow to prevent non-ASCII characters in Python files
-- **Pydantic v2 migration**: Migrated deprecated @validator decorators to @field_validator style
-- **Smoke test fixes**: Fixed route registration and endpoint paths for proper CI validation
-- **Prometheus metrics**: Resolved registry duplication issues in test environment
-- **Code quality**: Enhanced flake8 compliance and removed unused imports
-=======
 ## [0.2.0] - 2025-10-10
 
 ### Added - Stage 3: Economic & Reputation Layer
@@ -219,7 +209,6 @@
 - **Advanced Analytics**: Predictive modeling and business intelligence dashboards
 
 ---
->>>>>>> c06fedbb
 
 ## [0.1.0] - 2025-10-10
 
