# Security CI Documentation

This document describes the security scanning workflows implemented in the Brikk Infrastructure CI/CD pipeline.

## 🛡️ Overview

The security CI pipeline consists of three main components:

1. **Semgrep** - Static Application Security Testing (SAST)
2. **Gitleaks** - Secret Detection and Credential Scanning
3. **OWASP Dependency Check** - Software Composition Analysis (SCA)

All security scans are designed to be **deterministic**, **reliable**, and **fail-fast** on real security issues while avoiding false positives and infrastructure-related failures.

## 🔍 Security Scans

### Semgrep (Static Analysis)

**Purpose**: Detect security vulnerabilities, code quality issues, and anti-patterns in source code.

**Configuration**:
- **Rulesets**: OWASP Top 10, secrets, Python, Flask, security-audit
- **Timeout**: 180 seconds
- **SARIF Generation**: Disabled (to avoid billing issues)
- **Execution**: Always runs on all file types

**What it catches**:
- SQL injection vulnerabilities
- Cross-site scripting (XSS) patterns
- Insecure cryptographic usage
- Authentication and authorization flaws
- Code injection vulnerabilities
- Hardcoded secrets and credentials

### Gitleaks (Secret Detection)

**Purpose**: Prevent accidental commit of secrets, API keys, passwords, and other sensitive credentials.

**Configuration**:
- **Scan Target**: Current workspace only (deterministic)
- **History**: Full checkout (`fetch-depth: 0`) for comprehensive scanning
- **Output**: JSON format with redacted secrets
- **Execution**: Always runs on all commits and PRs

**What it catches**:
- API keys (AWS, GitHub, Stripe, etc.)
- Database connection strings
- Private keys and certificates
- OAuth tokens and secrets
- Hardcoded passwords
- Cloud service credentials

**Deterministic Scanning**:
```bash
# Downloads latest Gitleaks binary
curl -sSL https://github.com/gitleaks/gitleaks/releases/latest/download/gitleaks_$(uname -s)_$(uname -m).tar.gz -o gl.tgz
tar -xzf gl.tgz gitleaks

# Scans current workspace only (not git history)
./gitleaks detect --no-banner --redact --report-format json --report-path gitleaks.json --source .
```

### OWASP Dependency Check (SCA)

**Purpose**: Identify known vulnerabilities in third-party dependencies and libraries.

**Configuration**:
- **Trigger**: Only when dependency manifests exist
- **CVSS Threshold**: 7.0 (High and Critical vulnerabilities)
- **Formats**: JSON and HTML reports
- **Suppression**: Uses `suppression.xml` for false positive management

**Supported Manifests**:
- `package-lock.json` (Node.js)
- `yarn.lock` (Node.js/Yarn)
- `pnpm-lock.yaml` (Node.js/pnpm)
- `requirements.txt` (Python/pip)
- `poetry.lock` (Python/Poetry)
- `Pipfile.lock` (Python/Pipenv)
- `Gemfile.lock` (Ruby)
- `composer.lock` (PHP)

**Guard Condition**:
```yaml
if: ${{ hashFiles('**/package-lock.json', '**/yarn.lock', '**/pnpm-lock.yaml', '**/requirements.txt', '**/poetry.lock', '**/Pipfile.lock', '**/Gemfile.lock', '**/composer.lock') != '' }}
```

## 🚫 What's NOT Included

### SARIF Uploads Disabled

SARIF (Static Analysis Results Interchange Format) uploads to GitHub Security tab are **intentionally disabled** to avoid:

- GitHub billing limitations
- Account lockout issues
- CI pipeline failures due to permissions
- Dependency on GitHub Advanced Security features

**Re-enabling SARIF**: When GitHub billing/permissions are resolved, SARIF uploads can be re-enabled by:

1. Adding `generateSarif: true` to Semgrep configuration
2. Adding SARIF upload steps with `github/codeql-action/upload-sarif@v3`
3. Setting `security-events: write` permissions

### Artifact Uploads Minimized

- **Dependency Check**: Reports stored as artifacts (30-day retention)
- **Gitleaks**: No artifacts uploaded (JSON report generated locally)
- **Semgrep**: No artifacts uploaded (console output only)

## 🔧 Local Development

### Running Gitleaks Locally

```bash
# Download Gitleaks binary
curl -sSL https://github.com/gitleaks/gitleaks/releases/latest/download/gitleaks_$(uname -s)_$(uname -m).tar.gz -o gl.tgz
tar -xzf gl.tgz gitleaks

# Scan current directory
./gitleaks detect --no-banner --redact --source .

# Scan with verbose output
./gitleaks detect --no-banner --redact --source . --verbose

# Generate report
./gitleaks detect --no-banner --redact --source . --report-format json --report-path gitleaks.json
```

### Running OWASP Dependency Check Locally

```bash
# Install OWASP Dependency Check CLI
# See: https://owasp.org/www-project-dependency-check/

# Run dependency check
dependency-check --project "brikk-infrastructure" --scan . --format JSON --format HTML --failOnCVSS 7
```

### Running Semgrep Locally

```bash
# Install Semgrep
pip install semgrep

# Run with same rulesets as CI
semgrep --config=p/owasp-top-ten --config=p/secrets --config=p/python --config=p/flask --config=p/security-audit .

# Run specific ruleset
semgrep --config=p/owasp-top-ten .

# Generate JSON output
semgrep --config=p/owasp-top-ten --json --output=semgrep-results.json .
```

## 📊 CI Behavior

### Success Conditions

- **Semgrep**: No HIGH or CRITICAL findings
- **Gitleaks**: No secrets detected in workspace
- **OWASP DC**: No vulnerabilities with CVSS ≥ 7.0

### Failure Conditions

- **Semgrep**: HIGH or CRITICAL security vulnerabilities found
- **Gitleaks**: Secrets or credentials detected
- **OWASP DC**: Dependencies with CVSS ≥ 7.0 vulnerabilities

### Skipping Conditions

- **OWASP DC**: Skips when no dependency manifests found
- **All scans**: Continue on infrastructure failures (network, billing, etc.)

## 🔒 Security Posture

### Threat Coverage

| Threat Category | Tool | Coverage |
|----------------|------|----------|
| Code Vulnerabilities | Semgrep | SQL injection, XSS, crypto issues |
| Secret Exposure | Gitleaks | API keys, passwords, certificates |
| Dependency Vulnerabilities | OWASP DC | Known CVEs in third-party libs |
| Configuration Issues | Semgrep | Insecure defaults, misconfigurations |
| Authentication Flaws | Semgrep | Auth bypass, weak authentication |

### Compliance Alignment

- **OWASP Top 10**: Covered by Semgrep rulesets
- **CWE (Common Weakness Enumeration)**: Mapped through OWASP DC
- **CVE (Common Vulnerabilities and Exposures)**: Tracked by OWASP DC
- **NIST Cybersecurity Framework**: Supports Identify and Protect functions

## 🛠️ Maintenance

### Suppression Management

False positives can be suppressed using `suppression.xml`:

```xml
<suppress>
    <notes><![CDATA[
    Justification for suppression
    Review date: YYYY-MM-DD
    ]]></notes>
    <packageUrl regex="true">^pkg:pypi/package-name@.*$</packageUrl>
    <cve>CVE-YYYY-NNNNN</cve>
</suppress>
```

### Regular Reviews

- **Monthly**: Review suppression file for outdated entries
- **Quarterly**: Update Semgrep rulesets and Gitleaks patterns
- **Annually**: Review CVSS thresholds and security requirements

### Tool Updates

- **Gitleaks**: Auto-downloads latest release in CI
- **Semgrep**: Uses official action (auto-updated)
- **OWASP DC**: Uses official action (auto-updated)

## 🚨 Incident Response

### When Scans Fail

1. **Immediate**: Block merge/deployment until resolved
2. **Investigate**: Determine if finding is true positive or false positive
3. **Remediate**: Fix vulnerability or add justified suppression
4. **Validate**: Re-run scans to confirm resolution

### Emergency Bypasses

In critical situations, security scans can be temporarily bypassed:

```yaml
# Add to workflow file temporarily
if: false  # Emergency bypass - remove after fix
```

**⚠️ Warning**: Emergency bypasses must be:
- Documented with justification
- Approved by security team
- Removed as soon as possible
- Tracked in incident reports

## 📈 Metrics and Monitoring

### Key Metrics

- **Scan Success Rate**: Percentage of successful scans
- **Mean Time to Resolution**: Average time to fix findings
- **False Positive Rate**: Percentage of findings that are false positives
- **Coverage**: Percentage of codebase scanned

### Monitoring

- **CI Dashboard**: Track scan results and trends
- **Alerting**: Notify on scan failures or new vulnerabilities
- **Reporting**: Weekly security posture reports

## 🔄 Future Enhancements

### Planned Improvements

1. **SARIF Integration**: Re-enable when billing resolved
2. **Custom Rules**: Add Brikk-specific security patterns
3. **Vulnerability Database**: Integrate with threat intelligence
4. **Automated Remediation**: Auto-fix certain vulnerability types

### Integration Opportunities

- **IDE Integration**: Real-time security feedback during development
- **Pre-commit Hooks**: Catch issues before commit
- **Security Dashboard**: Centralized security metrics and trends
- **Compliance Reporting**: Automated compliance evidence generation

## 📚 References

- [Semgrep Documentation](https://semgrep.dev/docs/)
- [Gitleaks Documentation](https://github.com/gitleaks/gitleaks)
- [OWASP Dependency Check](https://owasp.org/www-project-dependency-check/)
- [SARIF Specification](https://sarifweb.azurewebsites.net/)
- [GitHub Security Features](https://docs.github.com/en/code-security)

## 📝 Recent Changes

<<<<<<< HEAD
- **December 2024**: Stripe upgraded to ~=13.0.1 with comprehensive billing portal compatibility tests
- **December 2024**: Enhanced error handling for Stripe 13.x API changes and improved test coverage
=======
- **December 2024**: Stripe pinned to ~=12.5.1 temporarily; upgrade to 13.x coming in follow-up PR with billing portal compatibility tests
>>>>>>> 3eec5153

---

**Last Updated**: December 2024  
**Review Schedule**: Quarterly  
**Owner**: Brikk Security Team<|MERGE_RESOLUTION|>--- conflicted
+++ resolved
@@ -285,12 +285,8 @@
 
 ## 📝 Recent Changes
 
-<<<<<<< HEAD
-- **December 2024**: Stripe upgraded to ~=13.0.1 with comprehensive billing portal compatibility tests
-- **December 2024**: Enhanced error handling for Stripe 13.x API changes and improved test coverage
-=======
-- **December 2024**: Stripe pinned to ~=12.5.1 temporarily; upgrade to 13.x coming in follow-up PR with billing portal compatibility tests
->>>>>>> 3eec5153
+- **December 2024**: Stripe pinned to `~=12.5.1` temporarily; 13.x upgrade coming in a follow-up PR with billing portal compatibility tests.  
+- **December 2024**: Prepared Stripe 13.x (`~=13.0.1`) upgrade with enhanced billing portal tests. *This will be merged after staging validation; until then the pin remains on `main`.*
 
 ---
 
