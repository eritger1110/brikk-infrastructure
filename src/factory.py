# -*- coding: utf-8 -*-
import os
from flask import Flask
from flask_cors import CORS
from flask_jwt_extended import JWTManager
from src.database import db

# Observability imports
from src.services.metrics import init_metrics
from src.services.request_context import init_request_context
from src.services.structured_logging import init_logging
from src.services.size_limit_middleware import SizeLimitMiddleware

ENABLE_SECURITY_ROUTES = os.getenv("ENABLE_SECURITY_ROUTES") == "1"
ENABLE_DEV_ROUTES = os.getenv("BRIKK_ENABLE_DEV_ROUTES", "").lower() in ("1", "true", "yes")
ENABLE_TALISMAN = os.getenv("ENABLE_TALISMAN", "1") == "1"  # set 0 to disable


def _normalize_db_url(url: str) -> str:
    if url.startswith("postgres://"):
        return url.replace("postgres://", "postgresql+psycopg://", 1)
    if url.startswith("postgresql://") and "+psycopg://" not in url:
        return url.replace("postgresql://", "postgresql+psycopg://", 1)
    return url


def _migrate_db(app):
    """Run Alembic migrations to head using the app's DB URL."""
    from pathlib import Path
    
    try:
        from alembic import command
        from alembic.config import Config
    except ImportError:
        app.logger.error("Failed to run migrations: Alembic not installed")
        return  # do not crash the process
    
    BASE_DIR = Path(__file__).resolve().parent.parent
    cfg = Config()  # in-memory config, avoid alembic.ini dependency
    cfg.set_main_option("script_location", str(BASE_DIR / "migrations"))
    cfg.set_main_option("sqlalchemy.url", app.config["SQLALCHEMY_DATABASE_URI"])
    
    try:
        # Fix alembic_version if it references deleted migrations
        from sqlalchemy import text
        deleted_migrations = ['1e7218c37956', 'c11e90940a8c', 'f3bf1d525d95']
        try:
            with db.engine.connect() as conn:
                result = conn.execute(text("SELECT version_num FROM alembic_version"))
                current_version = result.scalar()
                if current_version in deleted_migrations:
                    app.logger.info(f"Fixing alembic_version from {current_version} to p7_comprehensive")
                    conn.execute(text("UPDATE alembic_version SET version_num = 'p7_comprehensive'"))
                    conn.commit()
        except Exception as fix_error:
            app.logger.warning(f"Could not fix alembic_version: {fix_error}")
        
        command.upgrade(cfg, "head")
        app.logger.info("Database migrations applied successfully")
    except Exception as e:
        app.logger.error(f"Migration failed: {e}")
        raise


def _seed_system_accounts():
    """Creates the default system ledger accounts if they don't exist."""
    from src.models.economy import LedgerAccount
    from flask import current_app
    import sqlalchemy as sa
    
    # Check if ledger_accounts table exists before attempting to seed
    eng = db.engine
    insp = sa.inspect(eng)
    
    if not insp.has_table("ledger_accounts"):
        current_app.logger.warning(
            "Skipping system account seeding: ledger_accounts table missing "
            "(migrate will create it)."
        )
        return

    system_accounts = [
        {"name": "platform_revenue", "type": "system"},
        {"name": "platform_fees", "type": "system"},
        {"name": "promotions", "type": "system"},
    ]

    for acc_data in system_accounts:
        acc = LedgerAccount.query.filter_by(name=acc_data["name"]).first()
        if not acc:
            new_acc = LedgerAccount(
                name=acc_data["name"],
                type=acc_data["type"])
            db.session.add(new_acc)
    db.session.commit()
    current_app.logger.info(f"Seeded {len(system_accounts)} system accounts")


def create_app() -> Flask:
    app = Flask(__name__)
    app.url_map.strict_slashes = False

    # --- Core config ---
    app.config["SECRET_KEY"] = os.environ.get("SECRET_KEY", "dev-secret-key")
    
    # --- JWT config (standardized) ---
    # Use the same key for encode/decode with Flask-JWT-Extended
    app.config["JWT_SECRET_KEY"] = (
        os.environ.get("BRIKK_JWT_SECRET")  # preferred
        or os.environ.get("JWT_SECRET")     # legacy fallback
    )
    app.config["JWT_ALGORITHM"] = "HS256"
    app.config["JWT_ISSUER"] = os.environ.get("BRIKK_ISSUER", "brikk")
    # Keep legacy keys for any code that still reads them
    app.config["JWT_SECRET"] = app.config["JWT_SECRET_KEY"]
    app.config["JWT_AUDIENCE"] = os.environ.get("JWT_AUDIENCE", "brikk-beta")
    app.config["MAGIC_TTL_MIN"] = os.environ.get("BRIKK_MAGIC_TTL_MIN", "45")
    app.config["BASE_URL"] = os.environ.get("BRIKK_BASE_URL", "https://api.getbrikk.com")

    # --- DB config ---
    db_url = os.environ.get("DATABASE_URL")
    if not db_url:
        db_path = os.path.join(
            os.path.dirname(__file__),
            "..",
            "instance",
            "app.db")
        os.makedirs(os.path.dirname(db_path), exist_ok=True)
        db_url = f"sqlite:///{db_path}"
    else:
        db_url = _normalize_db_url(db_url)

    app.config["SQLALCHEMY_DATABASE_URI"] = db_url
    app.config["SQLALCHEMY_TRACK_MODIFICATIONS"] = False
    db.init_app(app)

    # --- JWT cookies ---
    JWTManager(app)

<<<<<<< HEAD
    # --- CORS ---
    # Environment-driven CORS configuration
    cors_origins_str = os.environ.get(
        "CORS_ALLOWED_ORIGINS",
        "https://beta.getbrikk.com,https://api.getbrikk.com,https://brikk-website.netlify.app,https://www.getbrikk.com,https://getbrikk.com,http://localhost:3000"
    )
    cors_origins = [origin.strip() for origin in cors_origins_str.split(",") if origin.strip()]
    
    CORS(app, resources={
        r"/api/*": {
            "origins": cors_origins,
=======
    # --- CORS (env-driven) ---
    def _collect_origins() -> list[str]:
        envs = [
            os.getenv("CORS_ORIGINS", ""),
            os.getenv("CORS_ALLOWED_ORIGINS", ""),
            os.getenv("CORS_ALLOW_ORIGIN", ""),
        ]
        pieces = [o.strip() for e in envs for o in e.split(",") if o.strip()]
        defaults = [
            "https://beta.getbrikk.com",
            "https://www.getbrikk.com",
            "https://getbrikk.com",
            "http://localhost:3000",
            "http://localhost:5000",
            "http://localhost:8000",
            "https://brikk-beta.manus.space",  # temporary during transition
        ]
        origins = list(dict.fromkeys(defaults + pieces))  # uniq, keep order
        return origins

    CORS(
        app,
        resources={r"/api/*": {
            "origins": _collect_origins(),
>>>>>>> 3f5e3b40
            "methods": ["GET", "POST", "PUT", "DELETE", "OPTIONS"],
            "allow_headers": ["Content-Type", "Authorization"],
            "supports_credentials": False,
            "max_age": 600,
        }}
    )

    # Universal preflight: ensures Flask-CORS attaches headers everywhere
    @app.route("/api/<path:_sub>", methods=["OPTIONS"])
    def api_preflight(_sub):  # pragma: no cover
        return ("", 204)

    # --- Universal OPTIONS preflight handler ---
    @app.after_request
    def add_cors_headers(response):
        """Add CORS headers to all responses for preflight support"""
        origin = os.environ.get("CORS_ALLOW_ORIGIN", "*")
        response.headers["Access-Control-Allow-Origin"] = origin
        response.headers["Access-Control-Allow-Headers"] = "Content-Type,Authorization"
        response.headers["Access-Control-Allow-Methods"] = "GET,POST,PUT,DELETE,OPTIONS"
        return response
    
    # --- Initialize observability ---
    init_logging(app)
    init_request_context(app)
    init_metrics(app)
    
    # --- Initialize size limit middleware (PR-L) ---
    size_limit = SizeLimitMiddleware()
    size_limit.init_app(app)
    
    # --- Initialize Phase 7 error handlers ---
    from src.middleware.phase7_errors import register_phase7_error_handlers
    register_phase7_error_handlers(app)
    
    # --- Initialize API Gateway services ---
    from src.services.gateway_metrics import init_gateway_metrics
    from src.services.audit_logger import init_audit_logging
    from src.services.rate_limiter import init_rate_limiter
    from src.services.usage_metering import init_usage_metering
    
    init_gateway_metrics(app)
    init_audit_logging(app)
    init_usage_metering(app)  # Phase 6: Usage metering for billing
    # Note: Rate limiter requires Redis, will gracefully degrade if unavailable
    try:
        limiter = init_rate_limiter(app)
        app.extensions['limiter'] = limiter
    except Exception as e:
        app.logger.warning(f"Rate limiter initialization failed: {e}. Rate limiting disabled.")

    # --- Mount blueprints ---
    with app.app_context():
        from src.routes import (
            auth, agents, billing, coordination, auth_admin, workflows,
            monitoring, alerting, webhooks, discovery, reputation, connectors_zendesk,
            health, inbound, api_keys, auth_test, oauth,
            telemetry, docs, agent_registry, deprecations, trust,
            marketplace, analytics, agent_discovery, reviews, usage_stats
        )
        from src.routes import app as app_routes
        app.register_blueprint(auth.auth_bp, url_prefix="/api")
        app.register_blueprint(app_routes.app_bp, url_prefix="/api")
        app.register_blueprint(agents.agents_bp)
        app.register_blueprint(billing.billing_bp, url_prefix="/api")
        app.register_blueprint(coordination.coordination_bp)
        app.register_blueprint(auth_admin.auth_admin_bp)
        app.register_blueprint(workflows.workflows_bp)
        app.register_blueprint(monitoring.monitoring_bp)
        app.register_blueprint(alerting.alerting_bp)
        app.register_blueprint(webhooks.webhooks_bp)
        app.register_blueprint(discovery.discovery_bp)
        app.register_blueprint(reputation.reputation_bp)
        app.register_blueprint(
            connectors_zendesk.zendesk_bp,
            url_prefix="/api")
        app.register_blueprint(health.health_bp, url_prefix="/")
        app.register_blueprint(inbound.inbound_bp, url_prefix="/api")
        app.register_blueprint(api_keys.api_keys_bp, url_prefix="/api")
        app.register_blueprint(auth_test.auth_test_bp, url_prefix="/api/v1/auth-test")
        app.register_blueprint(oauth.oauth_bp, url_prefix="/oauth")
        app.register_blueprint(telemetry.telemetry_bp, url_prefix="/telemetry")
        app.register_blueprint(docs.docs_bp)
        app.register_blueprint(docs.swaggerui_blueprint, url_prefix=docs.SWAGGER_URL)
        app.register_blueprint(agent_registry.agent_registry_bp, url_prefix="/api/v1")
        app.register_blueprint(deprecations.deprecations_bp, url_prefix="/api")
        app.register_blueprint(trust.trust_bp, url_prefix="/api/v1/trust")
        
        # Phase 7: Marketplace & Analytics
        app.register_blueprint(marketplace.marketplace_bp, url_prefix="/api/v1/marketplace")
        app.register_blueprint(analytics.analytics_bp, url_prefix="/api/v1/analytics")
        app.register_blueprint(agent_discovery.agent_discovery_bp, url_prefix="/api/v1/agent-discovery")
        app.register_blueprint(reviews.reviews_bp, url_prefix="/api/v1/reviews")
        
        # Beta Program (V2 - Bulletproof)
        from src.routes import beta_v2
        app.register_blueprint(beta_v2.bp)
        
        # Phase 8: Developer Experience
        app.register_blueprint(usage_stats.usage_stats_bp)
        
        # Phase 8.5: Magic Link System (your existing routes)
        from src.routes import magic_link, usage
        app.register_blueprint(magic_link.bp)
        app.register_blueprint(usage.bp)
        
        # Phase 8.5: OpenAI Relay Agent
        from src.agents import openai_relay
        app.register_blueprint(openai_relay.bp)
        
        # Static files for developer dashboards
        # IMPORTANT: serve from src/static (where your PR added files)
        from flask import send_from_directory
        @app.route('/static/<path:filename>')
        def serve_static(filename):
            """Serve static files (developer dashboards, etc.)"""
            static_dir = os.path.join(app.root_path, 'static')  # Changed from .. to src/static
            return send_from_directory(static_dir, filename)

        # Dev routes (not in prod)
        if ENABLE_DEV_ROUTES:
            try:
                from src.routes.dev_login import dev_bp
                app.register_blueprint(dev_bp, url_prefix="/api")
                app.logger.info("Registered dev_bp at /api")
            except Exception as e:
                app.logger.warning(f"Dev routes disabled (import failed): {e}")
        else:
            app.logger.info("Skipped dev_bp registration")

        if ENABLE_SECURITY_ROUTES:
            from src.routes import security
            app.register_blueprint(security.security_bp, url_prefix="/api")

    # --- DB init ---
    with app.app_context():
        # Only auto-create tables in testing or if explicitly enabled
        is_testing = app.config.get("TESTING") or os.getenv("TESTING", "false").lower() == "true"
        if is_testing or os.getenv("BRIKK_DB_AUTOCREATE", "false").lower() == "true":
            db.create_all()
        
        # Run migrations BEFORE seeding (default on in prod; can disable with env)
        # Skip migrations in test mode since db.create_all() already creates correct schema
        if not is_testing and os.getenv("BRIKK_DB_MIGRATE_ON_START", "true").lower() == "true":
            try:
                _migrate_db(app)
            except Exception as e:
                app.logger.error(f"Failed to run migrations: {e}")
                raise
        
        # Seed system accounts (safe if tables don't exist)
        _seed_system_accounts()

    return app<|MERGE_RESOLUTION|>--- conflicted
+++ resolved
@@ -137,7 +137,6 @@
     # --- JWT cookies ---
     JWTManager(app)
 
-<<<<<<< HEAD
     # --- CORS ---
     # Environment-driven CORS configuration
     cors_origins_str = os.environ.get(
@@ -149,32 +148,6 @@
     CORS(app, resources={
         r"/api/*": {
             "origins": cors_origins,
-=======
-    # --- CORS (env-driven) ---
-    def _collect_origins() -> list[str]:
-        envs = [
-            os.getenv("CORS_ORIGINS", ""),
-            os.getenv("CORS_ALLOWED_ORIGINS", ""),
-            os.getenv("CORS_ALLOW_ORIGIN", ""),
-        ]
-        pieces = [o.strip() for e in envs for o in e.split(",") if o.strip()]
-        defaults = [
-            "https://beta.getbrikk.com",
-            "https://www.getbrikk.com",
-            "https://getbrikk.com",
-            "http://localhost:3000",
-            "http://localhost:5000",
-            "http://localhost:8000",
-            "https://brikk-beta.manus.space",  # temporary during transition
-        ]
-        origins = list(dict.fromkeys(defaults + pieces))  # uniq, keep order
-        return origins
-
-    CORS(
-        app,
-        resources={r"/api/*": {
-            "origins": _collect_origins(),
->>>>>>> 3f5e3b40
             "methods": ["GET", "POST", "PUT", "DELETE", "OPTIONS"],
             "allow_headers": ["Content-Type", "Authorization"],
             "supports_credentials": False,
